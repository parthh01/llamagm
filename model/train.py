import torch
import argparse
from transformers import AutoModelForCausalLM, AutoTokenizer, TrainingArguments, BitsAndBytesConfig
from datasets import load_dataset
from trl import SFTTrainer,SFTConfig
from peft import LoraConfig, get_peft_model
from dotenv import load_dotenv
import os 
from sqlalchemy import create_engine
from datagen.loader import create_dataset
from accelerate import Accelerator


def parse_args():
    parser = argparse.ArgumentParser(description="Train a language model with LoRA fine-tuning")
    
    # Database and dataset arguments
    parser.add_argument("--batch_size", type=int, default=32, help="Batch size for dataset creation")
    parser.add_argument("--push_to_hub", action="store_true", help="Whether to push dataset to Hugging Face Hub")
    parser.add_argument("--hub_name", type=str, default=None, help="Hub name for dataset if pushing to Hub")
    
    # Model arguments
    parser.add_argument("--model_name", type=str, default="openlm-research/open_llama_7b", help="Base model to fine-tune")
    parser.add_argument("--load_in_8bit", action="store_true", default=True, help="Whether to load model in 8-bit quantization")
    
    # LoRA arguments
    parser.add_argument("--lora_r", type=int, default=32, help="LoRA attention dimension")
    parser.add_argument("--lora_alpha", type=int, default=64, help="LoRA alpha parameter")
    parser.add_argument("--lora_dropout", type=float, default=0.1, help="LoRA dropout probability")
    parser.add_argument("--target_modules", type=str, nargs="+", 
                        default=["q_proj", "k_proj", "v_proj", "o_proj","gate_proj","down_proj","up_proj"], 
                        help="Target modules for LoRA")
    
    # Training arguments
    parser.add_argument("--learning_rate", type=float, default=2e-4, help="Learning rate")
    parser.add_argument("--num_train_epochs", type=int, default=3, help="Number of training epochs")
    parser.add_argument("--per_device_train_batch_size", type=int, default=8, help="Per-device training batch size")
    parser.add_argument("--save_steps", type=int, default=500, help="Save checkpoint every X steps")
    parser.add_argument("--logging_steps", type=int, default=100, help="Log every X steps")
    parser.add_argument("--output_dir", type=str, default=None, help="Output directory for model checkpoints")
    
    return parser.parse_args()

def main():
    # Initialize accelerator first
    accelerator = Accelerator()
    
    args = parse_args()
    
    load_dotenv()
    
    # Only load dataset on main process to avoid duplication
    if accelerator.is_main_process:
        print(f"Training on {accelerator.num_processes} GPUs")
    
    # Load tokenizer
    tokenizer = AutoTokenizer.from_pretrained(args.model_name)
    
    DATABASE_URL = f"postgresql://{os.getenv('PGUSER')}:{os.getenv('PGPASSWORD')}@{os.getenv('PGHOST')}:{os.getenv('PGPORT')}/{os.getenv('PGDATABASE')}?sslmode=require"
    engine = create_engine(DATABASE_URL)
    
    # Get dataset and total rows
    training_dataset, total_rows = create_dataset(
        database_url=DATABASE_URL,
        tokenizer=tokenizer,
        batch_size=args.batch_size,
        push_to_hub=args.push_to_hub,
        hub_name=args.hub_name,
        prompt_completion=True
    )
    
    # Calculate max_steps based on total rows and number of processes
    max_steps = (total_rows // (args.per_device_train_batch_size * accelerator.num_processes)) * args.num_train_epochs
    if accelerator.is_main_process:
        print(f"Training for {max_steps} steps based on {total_rows} examples across {accelerator.num_processes} GPUs")
    
    # Configure quantization - disable for multi-GPU as it can cause issues
    quantization_config = None
    if args.load_in_8bit and accelerator.num_processes == 1:
        quantization_config = BitsAndBytesConfig(
            load_in_8bit=True,
            llm_int8_threshold=6.0
        )
    elif args.load_in_8bit and accelerator.num_processes > 1:
        if accelerator.is_main_process:
            print("Warning: Disabling 8-bit quantization for multi-GPU training")
    
    model = AutoModelForCausalLM.from_pretrained(
        args.model_name,
        quantization_config=quantization_config,
        torch_dtype=torch.float16,  # Use fp16 for better multi-GPU performance
        device_map=None,  # Let accelerator handle device placement
        #attn_implementation="flash_attention_2"
    )
    
    # Apply LoRA for efficient fine-tuning
    lora_config = LoraConfig(
        r=args.lora_r,
        lora_alpha=args.lora_alpha,
        target_modules=args.target_modules,
        lora_dropout=args.lora_dropout,
        task_type="CAUSAL_LM"
    )
    model = get_peft_model(model, lora_config)
    
    # Set output directory if not specified
    if args.output_dir is None:
        args.output_dir = f"./{args.model_name}-lora"
    
    # Set up training arguments with multi-GPU considerations
    training_args = SFTConfig(
        output_dir=args.output_dir,
        learning_rate=args.learning_rate,
        num_train_epochs=args.num_train_epochs,
        per_device_train_batch_size=args.per_device_train_batch_size,
        save_steps=args.save_steps,
        logging_steps=args.logging_steps,
        max_steps=max_steps,
<<<<<<< HEAD
        report_to="wandb" if accelerator.is_main_process else None,  # Only log from main process
        dataloader_num_workers=4,  # Improve data loading performance
        gradient_accumulation_steps=1,
        warmup_steps=100,
        save_total_limit=3,  # Limit number of checkpoints to save space
        logging_first_step=True,
        remove_unused_columns=False,
        ddp_find_unused_parameters=False,  # Optimize DDP performance
=======
        report_to="wandb",
        completion_only_loss=True
>>>>>>> 3b1a8355
    )
    
    # Create trainer and train
    trainer = SFTTrainer(
        model=model,
        args=training_args,
        train_dataset=training_dataset,
    )
    
    trainer.train()
    
    # Only save from main process
    if accelerator.is_main_process:
        trainer.save_model(f"{args.output_dir}-final")

if __name__ == "__main__":
    main()<|MERGE_RESOLUTION|>--- conflicted
+++ resolved
@@ -116,7 +116,6 @@
         save_steps=args.save_steps,
         logging_steps=args.logging_steps,
         max_steps=max_steps,
-<<<<<<< HEAD
         report_to="wandb" if accelerator.is_main_process else None,  # Only log from main process
         dataloader_num_workers=4,  # Improve data loading performance
         gradient_accumulation_steps=1,
@@ -125,10 +124,7 @@
         logging_first_step=True,
         remove_unused_columns=False,
         ddp_find_unused_parameters=False,  # Optimize DDP performance
-=======
-        report_to="wandb",
         completion_only_loss=True
->>>>>>> 3b1a8355
     )
     
     # Create trainer and train
